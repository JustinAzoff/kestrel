--- conflicted
+++ resolved
@@ -145,14 +145,10 @@
     }
   }
 
-<<<<<<< HEAD
-  def stats(key: String): (Long, Long, Long, Long, Long, Long) = {
-=======
   case class Stats(items: Long, bytes: Long, totalItems: Long, journalSize: Long,
                    totalExpired: Long, currentAge: Long, memoryItems: Long, memoryBytes: Long)
 
   def stats(key: String): Stats = {
->>>>>>> bb0cf867
     queue(key) match {
       case None => Stats(0, 0, 0, 0, 0, 0, 0, 0)
       case Some(q) => Stats(q.length, q.bytes, q.totalItems, q.journalSize, q.totalExpired,
